# ===== SECURITY AUDIT EXCEPTIONS =====
# Diese RUSTSEC Advisories werden bewusst ignoriert (siehe SECURITY.md & deny.toml):
# - RUSTSEC-2023-0071: RSA Marvin Attack - Windows SSPI nur, dokumentierte Mitigationen
# - RUSTSEC-2021-0145: atty unaligned read - inquire dependency, kein sicherer Upgrade
# - RUSTSEC-2024-0375: atty unmaintained - inquire dependency, kein sicherer Upgrade
# - RUSTSEC-2024-0436: paste crate - no longer maintained, aber keine Alternative verfügbar
# 
# Release Security Policy:
# - Finale Sicherheitsprüfung vor jedem Release
# - Windows-Builds enthalten SSPI-Warnung in Release Notes
# - paste crate: Funktional stabil, minimale Attack Surface (proc-macros)
# - Alle Plattformen werden auditiert, bekannte Risiken dokumentiert
# 
# Referenz: SECURITY.md
# ==========================================

name: Release

on:
  push:
    tags: ['v*']
  workflow_dispatch:
    inputs:
      version:
        description: 'Version to release (e.g., v1.0.0)'
        required: true
        type: string
      prerelease:
        description: 'Mark as prerelease'
        required: false
        type: boolean
        default: false

permissions:
  contents: write
  attestations: write
  id-token: write

env:
  CARGO_TERM_COLOR: always
  RUST_BACKTRACE: 1

jobs:
  # ===== RELEASE VALIDATION =====
  validate:
    name: Validate Release
    runs-on: ubuntu-latest
    outputs:
      version: ${{ steps.version.outputs.version }}
      is-prerelease: ${{ steps.version.outputs.is-prerelease }}
    steps:
    - name: Checkout
      uses: actions/checkout@v4
      with:
        fetch-depth: 0

    - name: Determine version
      id: version
      run: |
        if [[ "${{ github.event_name }}" == "workflow_dispatch" ]]; then
          VERSION="${{ github.event.inputs.version }}"
          IS_PRERELEASE="${{ github.event.inputs.prerelease }}"
        else
          VERSION="${GITHUB_REF#refs/tags/}"
          if [[ "$VERSION" =~ -rc|-beta|-alpha ]]; then
            IS_PRERELEASE="true"
          else
            IS_PRERELEASE="false"
          fi
        fi
        
        echo "version=$VERSION" >> $GITHUB_OUTPUT
        echo "is-prerelease=$IS_PRERELEASE" >> $GITHUB_OUTPUT
        echo "Release version: $VERSION (prerelease: $IS_PRERELEASE)"

    - name: Validate version format
      run: |
        VERSION="${{ steps.version.outputs.version }}"
        if [[ ! "$VERSION" =~ ^v[0-9]+\.[0-9]+\.[0-9]+(-.*)?$ ]]; then
          echo "❌ Invalid version format: $VERSION"
          echo "Expected format: vX.Y.Z or vX.Y.Z-suffix"
          exit 1
        fi

    - name: Check if tag exists
      if: github.event_name == 'workflow_dispatch'
      run: |
        VERSION="${{ steps.version.outputs.version }}"
        if git rev-parse "$VERSION" >/dev/null 2>&1; then
          echo "❌ Tag $VERSION already exists"
          exit 1
        fi

    - name: Validate Cargo.toml version
      run: |
        VERSION="${{ steps.version.outputs.version }}"
        CARGO_VERSION="v$(cargo pkgid | cut -d# -f2 | cut -d: -f2)"
        if [[ "$VERSION" != "$CARGO_VERSION" ]]; then
          echo "❌ Version mismatch:"
          echo "  Tag version: $VERSION"
          echo "  Cargo.toml version: $CARGO_VERSION"
          exit 1
        fi

  # ===== PRE-RELEASE SECURITY CHECK =====
  security-check:
    name: Final Security Check
    runs-on: ubuntu-latest
    needs: validate
    steps:
    - name: Checkout
      uses: actions/checkout@v4

    - name: Install security tools
      uses: taiki-e/install-action@v2
      with:
        tool: cargo-audit,cargo-deny

    - name: Security audit
      run: |
        echo "🔒 Final Security Audit for Release"
        echo "   Documented exceptions (see SECURITY.md & deny.toml):"
        echo "   - RUSTSEC-2023-0071: Windows SSPI timing attack (Medium severity)"
        echo "   - RUSTSEC-2021-0145: atty unaligned read (inquire dependency)"
        echo "   - RUSTSEC-2024-0375: atty unmaintained (inquire dependency)"
        echo "   - RUSTSEC-2024-0436: paste crate unmaintained (Informational)"
        echo "   - Release notes will include Windows security considerations"
        cargo audit --deny warnings --ignore RUSTSEC-2023-0071 --ignore RUSTSEC-2021-0145 --ignore RUSTSEC-2024-0375 --ignore RUSTSEC-2024-0436
        cargo deny check advisories

  # ===== MULTI-PLATFORM RELEASE BUILDS =====
  build:
    name: Build (${{ matrix.name }})
    needs: [validate, security-check]
    runs-on: ${{ matrix.os }}
    strategy:
      fail-fast: false
      matrix:
        include:
          # Linux targets
          - name: linux-x64
            os: ubuntu-latest
            target: x86_64-unknown-linux-gnu
            archive: tar.gz
            
          - name: linux-arm64
            os: ubuntu-latest
            target: aarch64-unknown-linux-gnu
            archive: tar.gz
            cross: true
            
          - name: linux-musl-x64
            os: ubuntu-latest
            target: x86_64-unknown-linux-musl
            archive: tar.gz
            cross: true
            
          # Windows targets
          - name: windows-x64
            os: windows-latest
            target: x86_64-pc-windows-msvc
            archive: zip
            
          - name: windows-arm64
            os: windows-latest
            target: aarch64-pc-windows-msvc
            archive: zip
            
          # macOS targets
          - name: macos-intel
            os: macos-13
            target: x86_64-apple-darwin
            archive: tar.gz
            
          - name: macos-arm64
            os: macos-latest
            target: aarch64-apple-darwin
            archive: tar.gz

    steps:
    - name: Checkout
      uses: actions/checkout@v4

    - name: Install Rust
      uses: dtolnay/rust-toolchain@stable
      with:
        targets: ${{ matrix.target }}

    - name: Install cross
      if: matrix.cross
      uses: taiki-e/install-action@v2
      with:
        tool: cross@0.2.4

    # Optimized release caching
    - name: Setup cache
      uses: Swatinem/rust-cache@v2
      with:
        key: release-${{ matrix.target }}
        cache-targets: false

    # Aggressive release build
    - name: Build release
      shell: bash
      run: |
        export CARGO_PROFILE_RELEASE_CODEGEN_UNITS=1
        export CARGO_PROFILE_RELEASE_LTO=fat
        export CARGO_PROFILE_RELEASE_PANIC=abort
        export CARGO_PROFILE_RELEASE_STRIP=symbols
        
        if [[ "${{ matrix.cross }}" == "true" ]]; then
          cross build --release --target ${{ matrix.target }} --all-features
        else
          cargo build --release --target ${{ matrix.target }} --all-features
        fi

    # Create optimized archives
    - name: Create release archive
      shell: bash
      run: |
        VERSION="${{ needs.validate.outputs.version }}"
        mkdir -p dist
        cd target/${{ matrix.target }}/release/
        
        # Determine binary extension
        if [[ "${{ matrix.os }}" == "windows-latest" ]]; then
          BINARY="dnspx.exe"
        else
          BINARY="dnspx"
        fi
        
        # Create archive with metadata
        ARCHIVE_NAME="dnspx-$VERSION-${{ matrix.name }}"
        
        if [[ "${{ matrix.archive }}" == "zip" ]]; then
          7z a "../../../dist/$ARCHIVE_NAME.zip" "$BINARY"
        else
          tar czf "../../../dist/$ARCHIVE_NAME.tar.gz" "$BINARY"
        fi
        
        # Generate checksums and metadata
        cd ../../../dist
        if [[ "${{ matrix.os }}" == "windows-latest" ]]; then
          powershell -Command "Get-FileHash $ARCHIVE_NAME.${{ matrix.archive }} -Algorithm SHA256 | Select-Object -ExpandProperty Hash" > "$ARCHIVE_NAME.sha256"
          powershell -Command "Get-FileHash $ARCHIVE_NAME.${{ matrix.archive }} -Algorithm SHA512 | Select-Object -ExpandProperty Hash" > "$ARCHIVE_NAME.sha512"
        elif [[ "${{ matrix.os }}" == "macos-"* ]]; then
          shasum -a 256 "$ARCHIVE_NAME.${{ matrix.archive }}" > "$ARCHIVE_NAME.sha256"
          shasum -a 512 "$ARCHIVE_NAME.${{ matrix.archive }}" > "$ARCHIVE_NAME.sha512"
        else
          sha256sum "$ARCHIVE_NAME.${{ matrix.archive }}" > "$ARCHIVE_NAME.sha256"
          sha512sum "$ARCHIVE_NAME.${{ matrix.archive }}" > "$ARCHIVE_NAME.sha512"
        fi
        
        # Create metadata file
        cat > "$ARCHIVE_NAME.json" << EOF
        {
          "name": "dnspx",
          "version": "$VERSION",
          "target": "${{ matrix.target }}",
          "platform": "${{ matrix.name }}",
          "archive_type": "${{ matrix.archive }}",
          "build_date": "$(date -u +%Y-%m-%dT%H:%M:%SZ)",
          "rust_version": "$(rustc --version)",
          "features": ["all"]
        }
        EOF

    # Sign releases (if signing key available)
    - name: Sign release artifacts
      if: env.SIGNING_KEY != ''
      env:
        SIGNING_KEY: ${{ secrets.SIGNING_KEY }}
      shell: bash
      run: |
        if command -v gpg >/dev/null 2>&1; then
          echo "$SIGNING_KEY" | gpg --import
          cd dist
          for file in dnspx-*; do
            gpg --detach-sign --armor "$file"
          done
        fi

    # Generate attestations for supply chain security
    - name: Generate build attestation
      uses: actions/attest-build-provenance@v2
      with:
<<<<<<< HEAD
        subject-path: 'dist/dnspx-*.tar.gz'
        subject-name: 'dnspx-${{ needs.validate.outputs.version }}-${{ matrix.name }}'
        push-to-registry: false

    # Generate attestations for Windows ZIP files
    - name: Generate Windows attestation
      if: matrix.os == 'windows-latest'
      uses: actions/attest-build-provenance@v2
      with:
        subject-path: 'dist/dnspx-*.zip'
=======
        subject-path: 'dist/dnspx-*.${{ matrix.archive }}'
>>>>>>> c459480a
        subject-name: 'dnspx-${{ needs.validate.outputs.version }}-${{ matrix.name }}'
        push-to-registry: false

    - name: Upload artifacts
      uses: actions/upload-artifact@v4
      with:
        name: release-${{ matrix.name }}
        path: dist/
        retention-days: 90

  # ===== CREATE GITHUB RELEASE =====
  release:
    name: Create GitHub Release
    needs: [validate, build]
    if: always() && needs.validate.result == 'success' && needs.build.result == 'success'
    runs-on: ubuntu-latest
    steps:
    - name: Checkout
      uses: actions/checkout@v4
      with:
        fetch-depth: 0

    - name: Download all artifacts
      uses: actions/download-artifact@v4
      with:
        pattern: release-*
        path: artifacts/
        merge-multiple: true

    - name: Generate release notes
      run: |
        VERSION="${{ needs.validate.outputs.version }}"
        echo "# Release $VERSION" > release-notes.md
        echo "" >> release-notes.md
        
        # Get previous tag for changelog
        PREV_TAG=$(git describe --tags --abbrev=0 HEAD^ 2>/dev/null || echo "")
        
        if [[ -n "$PREV_TAG" ]]; then
          echo "## Changes since $PREV_TAG" >> release-notes.md
          echo "" >> release-notes.md
          git log --oneline "$PREV_TAG..HEAD" | sed 's/^/- /' >> release-notes.md
        else
          echo "## Initial Release" >> release-notes.md
        fi
        
        echo "" >> release-notes.md
        echo "## Security & Supply Chain" >> release-notes.md
        echo "" >> release-notes.md
        echo "✅ **Build Attestations**: All binaries include SLSA build provenance attestations" >> release-notes.md
        echo "✅ **Checksum Verification**: SHA256 and SHA512 checksums provided for all downloads" >> release-notes.md
        echo "✅ **Builder Trust**: Built using GitHub Actions with verified attestation chain" >> release-notes.md
        echo "✅ **Supply Chain Security**: Complete build environment and dependency validation" >> release-notes.md
        echo "" >> release-notes.md
        echo "To verify attestations: \`dnspx --verify-attestations\` (requires \`require_attestations = true\` in config)" >> release-notes.md
        echo "" >> release-notes.md
        echo "## Downloads" >> release-notes.md
        echo "" >> release-notes.md
        echo "| Platform | Architecture | Download | Checksum |" >> release-notes.md
        echo "|----------|--------------|----------|----------|" >> release-notes.md
        
        # Generate download table with checksums
        cd artifacts
        for file in dnspx-*.tar.gz dnspx-*.zip; do
          if [[ -f "$file" ]]; then
            # Find corresponding checksum file
            checksum_file="${file}.sha256"
            checksum_link=""
            if [[ -f "$checksum_file" ]]; then
<<<<<<< HEAD
              checksum_link="[SHA256](./$checksum_file)"
            fi
            
            case "$file" in
              *linux-x64*) echo "| Linux | x86_64 | [$file](./$file) | $checksum_link |" ;;
              *linux-arm64*) echo "| Linux | ARM64 | [$file](./$file) | $checksum_link |" ;;
              *linux-musl*) echo "| Linux (musl) | x86_64 | [$file](./$file) | $checksum_link |" ;;
              *windows-x64*) echo "| Windows | x86_64 | [$file](./$file) | $checksum_link |" ;;
              *windows-arm64*) echo "| Windows | ARM64 | [$file](./$file) | $checksum_link |" ;;
              *macos-intel*) echo "| macOS | Intel | [$file](./$file) | $checksum_link |" ;;
              *macos-arm64*) echo "| macOS | Apple Silicon | [$file](./$file) | $checksum_link |" ;;
=======
              checksum_link="[SHA256](https://github.com/${{ github.repository }}/releases/download/$VERSION/$checksum_file)"
            fi
            
            case "$file" in
              *linux-x64*) echo "| Linux | x86_64 | [$file](https://github.com/${{ github.repository }}/releases/download/$VERSION/$file) | $checksum_link |" ;;
              *linux-arm64*) echo "| Linux | ARM64 | [$file](https://github.com/${{ github.repository }}/releases/download/$VERSION/$file) | $checksum_link |" ;;
              *linux-musl*) echo "| Linux (musl) | x86_64 | [$file](https://github.com/${{ github.repository }}/releases/download/$VERSION/$file) | $checksum_link |" ;;
              *windows-x64*) echo "| Windows | x86_64 | [$file](https://github.com/${{ github.repository }}/releases/download/$VERSION/$file) | $checksum_link |" ;;
              *windows-arm64*) echo "| Windows | ARM64 | [$file](https://github.com/${{ github.repository }}/releases/download/$VERSION/$file) | $checksum_link |" ;;
              *macos-intel*) echo "| macOS | Intel | [$file](https://github.com/${{ github.repository }}/releases/download/$VERSION/$file) | $checksum_link |" ;;
              *macos-arm64*) echo "| macOS | Apple Silicon | [$file](https://github.com/${{ github.repository }}/releases/download/$VERSION/$file) | $checksum_link |" ;;
>>>>>>> c459480a
            esac
          fi
        done >> ../release-notes.md
        
        # Add attestation information to release notes
        echo "" >> ../release-notes.md
        echo "## Attestation Verification" >> ../release-notes.md
        echo "" >> ../release-notes.md
        echo "This release includes build attestations that can be verified using:" >> ../release-notes.md
        echo "" >> ../release-notes.md
        echo '```bash' >> ../release-notes.md
        echo "# Download and verify using dnspx built-in verification" >> ../release-notes.md
        echo "dnspx --config dnspx_config.toml" >> ../release-notes.md
        echo "" >> ../release-notes.md
        echo "# Or manually verify using gh CLI:" >> ../release-notes.md
<<<<<<< HEAD
        echo "gh attestation verify <downloaded-file> --repo mwenner/dnspx" >> ../release-notes.md
=======
        echo "gh attestation verify <downloaded-file> --repo marcelwenner/dnspx" >> ../release-notes.md
>>>>>>> c459480a
        echo '```' >> ../release-notes.md
        echo "" >> ../release-notes.md
        echo "**Attestation Details:**" >> ../release-notes.md
        echo "- **Builder**: GitHub Actions (https://github.com/actions)" >> ../release-notes.md
        echo "- **SLSA Level**: 3 (Hermetic builds with verified provenance)" >> ../release-notes.md
<<<<<<< HEAD
        echo "- **Repository**: mwenner/dnspx" >> ../release-notes.md
=======
        echo "- **Repository**: marcelwenner/dnspx" >> ../release-notes.md
>>>>>>> c459480a
        echo "- **Verification**: All binaries cryptographically signed with build provenance" >> ../release-notes.md

    - name: Check if release already exists
      run: |
        VERSION="${{ needs.validate.outputs.version }}"
        if gh release view "$VERSION" >/dev/null 2>&1; then
          echo "❌ Release $VERSION already exists! Use 'gh release edit' to modify existing releases."
          echo "To avoid accidental overwrites, this workflow will not proceed."
          exit 1
        fi
        echo "✅ Release $VERSION does not exist, proceeding with creation..."
      env:
        GH_TOKEN: ${{ secrets.GITHUB_TOKEN }}

    - name: Create release
      uses: softprops/action-gh-release@v2
      with:
        tag_name: ${{ needs.validate.outputs.version }}
        name: Release ${{ needs.validate.outputs.version }}
        body_path: release-notes.md
        files: artifacts/*
        draft: false
        prerelease: ${{ needs.validate.outputs.is-prerelease }}
        generate_release_notes: true
        make_latest: ${{ needs.validate.outputs.is-prerelease == 'false' }}

  # ===== POST-RELEASE TASKS =====
  post-release:
    name: Post-Release Tasks
    needs: [validate, release]
    runs-on: ubuntu-latest
    if: success()
    steps:
    - name: Checkout
      uses: actions/checkout@v4


    - name: Release summary
      run: |
        echo "# 🚀 Release ${{ needs.validate.outputs.version }} Complete!" >> $GITHUB_STEP_SUMMARY
        echo "" >> $GITHUB_STEP_SUMMARY
        echo "**Release Type:** ${{ needs.validate.outputs.is-prerelease == 'true' && 'Pre-release' || 'Stable Release' }}" >> $GITHUB_STEP_SUMMARY
        echo "**Platforms:** Linux (x64, ARM64, musl), Windows (x64, ARM64), macOS (Intel, Apple Silicon)" >> $GITHUB_STEP_SUMMARY
        echo "" >> $GITHUB_STEP_SUMMARY
        echo "## 🔒 Security Features" >> $GITHUB_STEP_SUMMARY
        echo "✅ **Build Attestations**: SLSA Level 3 provenance generated for all binaries" >> $GITHUB_STEP_SUMMARY
        echo "✅ **Checksum Verification**: SHA256/SHA512 checksums for integrity validation" >> $GITHUB_STEP_SUMMARY
        echo "✅ **Supply Chain Security**: Complete build environment attestation" >> $GITHUB_STEP_SUMMARY
        echo "✅ **Builder Trust**: Verified GitHub Actions build chain" >> $GITHUB_STEP_SUMMARY
        echo "" >> $GITHUB_STEP_SUMMARY
        echo "[📥 View Release](https://github.com/${{ github.repository }}/releases/tag/${{ needs.validate.outputs.version }})" >> $GITHUB_STEP_SUMMARY<|MERGE_RESOLUTION|>--- conflicted
+++ resolved
@@ -284,20 +284,7 @@
     - name: Generate build attestation
       uses: actions/attest-build-provenance@v2
       with:
-<<<<<<< HEAD
-        subject-path: 'dist/dnspx-*.tar.gz'
-        subject-name: 'dnspx-${{ needs.validate.outputs.version }}-${{ matrix.name }}'
-        push-to-registry: false
-
-    # Generate attestations for Windows ZIP files
-    - name: Generate Windows attestation
-      if: matrix.os == 'windows-latest'
-      uses: actions/attest-build-provenance@v2
-      with:
-        subject-path: 'dist/dnspx-*.zip'
-=======
         subject-path: 'dist/dnspx-*.${{ matrix.archive }}'
->>>>>>> c459480a
         subject-name: 'dnspx-${{ needs.validate.outputs.version }}-${{ matrix.name }}'
         push-to-registry: false
 
@@ -367,19 +354,6 @@
             checksum_file="${file}.sha256"
             checksum_link=""
             if [[ -f "$checksum_file" ]]; then
-<<<<<<< HEAD
-              checksum_link="[SHA256](./$checksum_file)"
-            fi
-            
-            case "$file" in
-              *linux-x64*) echo "| Linux | x86_64 | [$file](./$file) | $checksum_link |" ;;
-              *linux-arm64*) echo "| Linux | ARM64 | [$file](./$file) | $checksum_link |" ;;
-              *linux-musl*) echo "| Linux (musl) | x86_64 | [$file](./$file) | $checksum_link |" ;;
-              *windows-x64*) echo "| Windows | x86_64 | [$file](./$file) | $checksum_link |" ;;
-              *windows-arm64*) echo "| Windows | ARM64 | [$file](./$file) | $checksum_link |" ;;
-              *macos-intel*) echo "| macOS | Intel | [$file](./$file) | $checksum_link |" ;;
-              *macos-arm64*) echo "| macOS | Apple Silicon | [$file](./$file) | $checksum_link |" ;;
-=======
               checksum_link="[SHA256](https://github.com/${{ github.repository }}/releases/download/$VERSION/$checksum_file)"
             fi
             
@@ -391,7 +365,6 @@
               *windows-arm64*) echo "| Windows | ARM64 | [$file](https://github.com/${{ github.repository }}/releases/download/$VERSION/$file) | $checksum_link |" ;;
               *macos-intel*) echo "| macOS | Intel | [$file](https://github.com/${{ github.repository }}/releases/download/$VERSION/$file) | $checksum_link |" ;;
               *macos-arm64*) echo "| macOS | Apple Silicon | [$file](https://github.com/${{ github.repository }}/releases/download/$VERSION/$file) | $checksum_link |" ;;
->>>>>>> c459480a
             esac
           fi
         done >> ../release-notes.md
@@ -407,21 +380,13 @@
         echo "dnspx --config dnspx_config.toml" >> ../release-notes.md
         echo "" >> ../release-notes.md
         echo "# Or manually verify using gh CLI:" >> ../release-notes.md
-<<<<<<< HEAD
-        echo "gh attestation verify <downloaded-file> --repo mwenner/dnspx" >> ../release-notes.md
-=======
         echo "gh attestation verify <downloaded-file> --repo marcelwenner/dnspx" >> ../release-notes.md
->>>>>>> c459480a
         echo '```' >> ../release-notes.md
         echo "" >> ../release-notes.md
         echo "**Attestation Details:**" >> ../release-notes.md
         echo "- **Builder**: GitHub Actions (https://github.com/actions)" >> ../release-notes.md
         echo "- **SLSA Level**: 3 (Hermetic builds with verified provenance)" >> ../release-notes.md
-<<<<<<< HEAD
-        echo "- **Repository**: mwenner/dnspx" >> ../release-notes.md
-=======
         echo "- **Repository**: marcelwenner/dnspx" >> ../release-notes.md
->>>>>>> c459480a
         echo "- **Verification**: All binaries cryptographically signed with build provenance" >> ../release-notes.md
 
     - name: Check if release already exists
